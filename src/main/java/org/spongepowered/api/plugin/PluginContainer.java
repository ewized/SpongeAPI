/**
 * This file is part of SpongeAPI, licensed under the MIT License (MIT).
 *
 * Copyright (c) 2014 SpongePowered <http://spongepowered.org/>
 *
 * Permission is hereby granted, free of charge, to any person obtaining a copy
 * of this software and associated documentation files (the "Software"), to deal
 * in the Software without restriction, including without limitation the rights
 * to use, copy, modify, merge, publish, distribute, sublicense, and/or sell
 * copies of the Software, and to permit persons to whom the Software is
 * furnished to do so, subject to the following conditions:
 *
 * The above copyright notice and this permission notice shall be included in
 * all copies or substantial portions of the Software.
 *
 * THE SOFTWARE IS PROVIDED "AS IS", WITHOUT WARRANTY OF ANY KIND, EXPRESS OR
 * IMPLIED, INCLUDING BUT NOT LIMITED TO THE WARRANTIES OF MERCHANTABILITY,
 * FITNESS FOR A PARTICULAR PURPOSE AND NONINFRINGEMENT. IN NO EVENT SHALL THE
 * AUTHORS OR COPYRIGHT HOLDERS BE LIABLE FOR ANY CLAIM, DAMAGES OR OTHER
 * LIABILITY, WHETHER IN AN ACTION OF CONTRACT, TORT OR OTHERWISE, ARISING FROM,
 * OUT OF OR IN CONNECTION WITH THE SOFTWARE OR THE USE OR OTHER DEALINGS IN
 * THE SOFTWARE.
 */
package org.spongepowered.api.plugin;

<<<<<<< HEAD
/**
 * A wrapper around a class marked with an {@link org.spongepowered.api.plugin.Plugin} annotation to retrieve information from the annotation for easier use
 */
=======
import java.io.File;

>>>>>>> b688e94b
public interface PluginContainer {
    /**
     * Gets the id of the {@link org.spongepowered.api.plugin.Plugin} within this container.
     *
     * @return The id
     */
    String getID();

    /**
     * Gets the name of the {@link org.spongepowered.api.plugin.Plugin} within this container.
     *
     * @return The name
     */
    String getName();

    /**
     * Gets the version of the {@link org.spongepowered.api.plugin.Plugin} within this container.
     *
     * @return The name
     */
    String getVersion();

    /**
     * Returns the created instance of {@link org.spongepowered.api.plugin.Plugin}.
     * <p/>
     * TODO Provide a way to not dereference this back to Object
     *
     * @return The instance
     */
    Object getInstance();

    /**
     * Returns resource folder of the {@link org.spongepowered.api.plugin.Plugin} within this container.
     * 
     * @param createIfAbsent If true, creates folder if it doesn't exist on disk
     * @return The plugin's resource folder
     */
    File getResourceFolder(boolean createIfAbsent);
}<|MERGE_RESOLUTION|>--- conflicted
+++ resolved
@@ -23,14 +23,11 @@
  */
 package org.spongepowered.api.plugin;
 
-<<<<<<< HEAD
+import java.io.File;
+
 /**
  * A wrapper around a class marked with an {@link org.spongepowered.api.plugin.Plugin} annotation to retrieve information from the annotation for easier use
  */
-=======
-import java.io.File;
-
->>>>>>> b688e94b
 public interface PluginContainer {
     /**
      * Gets the id of the {@link org.spongepowered.api.plugin.Plugin} within this container.
